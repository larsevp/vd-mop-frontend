--- conflicted
+++ resolved
@@ -89,11 +89,7 @@
             transformed.workspace.detailForm.fieldOverrides[fieldName] = {
               ...transformed.workspace.detailForm.fieldOverrides[fieldName],
               ...fieldConfig,
-<<<<<<< HEAD
-              row: rowName, // Preserve the row assignment
-=======
-              row: rowName  // Preserve row information for EntityDetailPane
->>>>>>> fe81ee80
+              row: rowName // Preserve row information for EntityDetailPane
             };
           });
           // Keep only supported properties in rows
